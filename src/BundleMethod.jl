#=
Julia package for implementing bundle methods
The current version has implemented a proximal bundle method.
=#

module BundleMethod

export ProximalDualModel

using Compat
using JuMP, StructJuMP, StructJuMPSolverInterface, MPI

<<<<<<< HEAD
abstract type AbstractMethod end

mutable struct Bundle
=======
type Bundle
>>>>>>> 67569639
	ref	# constraint/variable reference
	y	# evaluation point
	fy	# evaluation value
	g	# subgradient
end

<<<<<<< HEAD
#=
	This structure contains necessary information for bundle methods.
=#
mutable struct Model{T<:AbstractMethod}
	n::Int64		# dimension in the solution space
	N::Int64		# number of separable functions in the objective
	m::JuMP.Model	# Bundle model
	k::Int64 		# iteration counter
	maxiter::Int64	# maximum number of iterations

	y::Array{Float64,1}		# current iterate
	fy::Array{Float64,1}	# objective values at the current iterate
	g::Array{Float64,2}		# subgradients

	splitvars::Bool	# Are variables decomposed for each function?

	# user-defined function to evaluate f
	# and return the value and its subgradients
	evaluate_f

	# History of bundles
	history::Dict{Tuple{Int64,Int64},Bundle}
	
	solver

	# Placeholder for extended structures
	ext

	function Model{T}(n::Int64, N::Int64, func, splitvars = false) where {T<:AbstractMethod}
		bundle = new()
		bundle.n = n
		bundle.N = N
		# bundle.m = JuMP.Model()
		bundle.m = StructuredModel(num_scenarios=N)
		bundle.k = 0
		bundle.maxiter = 500
		bundle.y = zeros(n)
		bundle.fy = zeros(N)
		bundle.g = zeros(0,0)
		bundle.splitvars = splitvars
		bundle.evaluate_f = func
		bundle.history = Dict{Tuple{Int64,Int64},Bundle}()

		# initialize bundle model
		for j = 1:bundle.N
			cmodel = StructuredModel(parent=bundle.m,id=j)
		end
		initialize!(bundle)

		return bundle
	end
end

function run(bundle::Model{<:AbstractMethod})

	add_initial_bundles!(bundle)
	bundle.k += 1

	while true
		build_model!(bundle)
		status = solve_bundle_model(bundle)
		if status != :Optimal
			println("TERMINATION: Invalid status from bundle model.")
			break
		end
		display_info!(bundle)
		if termination_test(bundle)
			break
		end
		evaluate_functions!(bundle)
		manage_bundles!(bundle)
		update_iteration!(bundle)
	end
	# TODO This is not where it should be
	MPI.Finalize()
end

#=
	Abstract functions are defined below.
	For each method, the functions may be implemented.
=#

const AbstractModel = Model{AbstractMethod}

function initialize!(bundle::AbstractModel)
end

function build_model!(bundle::AbstractModel)
end

function add_initial_bundles!(bundle::AbstractModel)
end

function solve_bundle_model(bundle::AbstractModel)
	return :Optimal
end

function termination_test(bundle::AbstractModel)
	return true
end

function evaluate_functions!(bundle::AbstractModel)
end

function manage_bundles!(bundle::AbstractModel)
end

function update_iteration!(bundle::AbstractModel)
end

function display_info!(bundle::AbstractModel)
end

getsolution(bundle::AbstractModel)::Array{Float64,1} = Array{Float64,1}(undef,bundle.n)
getobjectivevalue(bundle::AbstractModel)::Float64 = NaN

#=
 	Add the implementations of bundle methods
=#

include("ProximalMethod.jl")
=======
>>>>>>> 67569639
include("ProximalDualMethod.jl")

end<|MERGE_RESOLUTION|>--- conflicted
+++ resolved
@@ -10,143 +10,13 @@
 using Compat
 using JuMP, StructJuMP, StructJuMPSolverInterface, MPI
 
-<<<<<<< HEAD
-abstract type AbstractMethod end
-
-mutable struct Bundle
-=======
 type Bundle
->>>>>>> 67569639
 	ref	# constraint/variable reference
 	y	# evaluation point
 	fy	# evaluation value
 	g	# subgradient
 end
 
-<<<<<<< HEAD
-#=
-	This structure contains necessary information for bundle methods.
-=#
-mutable struct Model{T<:AbstractMethod}
-	n::Int64		# dimension in the solution space
-	N::Int64		# number of separable functions in the objective
-	m::JuMP.Model	# Bundle model
-	k::Int64 		# iteration counter
-	maxiter::Int64	# maximum number of iterations
-
-	y::Array{Float64,1}		# current iterate
-	fy::Array{Float64,1}	# objective values at the current iterate
-	g::Array{Float64,2}		# subgradients
-
-	splitvars::Bool	# Are variables decomposed for each function?
-
-	# user-defined function to evaluate f
-	# and return the value and its subgradients
-	evaluate_f
-
-	# History of bundles
-	history::Dict{Tuple{Int64,Int64},Bundle}
-	
-	solver
-
-	# Placeholder for extended structures
-	ext
-
-	function Model{T}(n::Int64, N::Int64, func, splitvars = false) where {T<:AbstractMethod}
-		bundle = new()
-		bundle.n = n
-		bundle.N = N
-		# bundle.m = JuMP.Model()
-		bundle.m = StructuredModel(num_scenarios=N)
-		bundle.k = 0
-		bundle.maxiter = 500
-		bundle.y = zeros(n)
-		bundle.fy = zeros(N)
-		bundle.g = zeros(0,0)
-		bundle.splitvars = splitvars
-		bundle.evaluate_f = func
-		bundle.history = Dict{Tuple{Int64,Int64},Bundle}()
-
-		# initialize bundle model
-		for j = 1:bundle.N
-			cmodel = StructuredModel(parent=bundle.m,id=j)
-		end
-		initialize!(bundle)
-
-		return bundle
-	end
-end
-
-function run(bundle::Model{<:AbstractMethod})
-
-	add_initial_bundles!(bundle)
-	bundle.k += 1
-
-	while true
-		build_model!(bundle)
-		status = solve_bundle_model(bundle)
-		if status != :Optimal
-			println("TERMINATION: Invalid status from bundle model.")
-			break
-		end
-		display_info!(bundle)
-		if termination_test(bundle)
-			break
-		end
-		evaluate_functions!(bundle)
-		manage_bundles!(bundle)
-		update_iteration!(bundle)
-	end
-	# TODO This is not where it should be
-	MPI.Finalize()
-end
-
-#=
-	Abstract functions are defined below.
-	For each method, the functions may be implemented.
-=#
-
-const AbstractModel = Model{AbstractMethod}
-
-function initialize!(bundle::AbstractModel)
-end
-
-function build_model!(bundle::AbstractModel)
-end
-
-function add_initial_bundles!(bundle::AbstractModel)
-end
-
-function solve_bundle_model(bundle::AbstractModel)
-	return :Optimal
-end
-
-function termination_test(bundle::AbstractModel)
-	return true
-end
-
-function evaluate_functions!(bundle::AbstractModel)
-end
-
-function manage_bundles!(bundle::AbstractModel)
-end
-
-function update_iteration!(bundle::AbstractModel)
-end
-
-function display_info!(bundle::AbstractModel)
-end
-
-getsolution(bundle::AbstractModel)::Array{Float64,1} = Array{Float64,1}(undef,bundle.n)
-getobjectivevalue(bundle::AbstractModel)::Float64 = NaN
-
-#=
- 	Add the implementations of bundle methods
-=#
-
-include("ProximalMethod.jl")
-=======
->>>>>>> 67569639
 include("ProximalDualMethod.jl")
 
 end