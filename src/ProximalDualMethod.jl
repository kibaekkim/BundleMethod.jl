--- conflicted
+++ resolved
@@ -13,6 +13,7 @@
 	for each scenario.
 	The objective function has both first- and second-stage variables.
 =#
+
 abstract type ProximalDualMethod <: ProximalMethod end
 
 const ProximalDualModel = Model{ProximalDualMethod}
@@ -28,16 +29,12 @@
 	end
 	# The objective will be set later in add_initial_bundles!.
 	@NLobjective(bundle.m, Min, 0)
-<<<<<<< HEAD
 	for j = 1:bundle.N
 		if j ∈ getLocalChildrenIds(bundle.m)
 			cmodel = getchildren(bundle.m)[j]
 			@constraint(cmodel, cons, 0 == 1)
 		end
 	end
-=======
-	@constraint(bundle.m, cons[j=1:bundle.N], 0 == 1)
->>>>>>> 99bc99bb
 	bundle.m.ext[:scaling_factor] = 1.0
 end
 
@@ -157,11 +154,7 @@
 			
 			# We can recover θ from the dual variable value.
 			# Don't forget the scaling.
-<<<<<<< HEAD
 			θ = bundle.m.ext[:scaling_factor] * -getdual(cons)
-=======
-			θ = bundle.m.ext[:scaling_factor] * (-getdual(cons[j]))
->>>>>>> 99bc99bb
 			bundle.ext.v[j] = θ - bundle.ext.fx0[j]
 		end
 		bundle.ext.sum_of_v = sum(bundle.ext.v)
@@ -207,7 +200,6 @@
 
 		# update objective function
 		@NLobjective(bundle.m, Min,
-<<<<<<< HEAD
 		    bundle.N * 0.5 / bundle.ext.u / bundle.m.ext[:scaling_factor] * sum(w[i]^2 for i in 1:numw)) 
 		for j in getLocalChildrenIds(bundle.m)
 			cmodel = getchildren(bundle.m)[j]
@@ -226,21 +218,6 @@
 	else
 		# update objective function
 		@objective(bundle.m, Min,
-=======
-			-1. / bundle.m.ext[:scaling_factor] * sum(hist.ref
-				* (hist.fy + sum(hist.g[i] * (bundle.ext.x1[i] - hist.y[i]) for i=1:bundle.n))
-				for (key,hist) in bundle.history
-			)
-			+ 0.5 / bundle.ext.u / bundle.m.ext[:scaling_factor]
-				* sum(
-					(w[i] - sum(bundle.history[j,k].ref * bundle.history[j,k].g[(j-1)*numw + i] for k in 0:bundle.k if haskey(bundle.history,(j,k))))^2
-					for i in 1:numw for j in 1:bundle.N
-				)
-		)
-	else
-		# update objective function
-		@NLobjective(bundle.m, Min,
->>>>>>> 99bc99bb
 			-1. / bundle.m.ext[:scaling_factor] * sum(hist.ref
 				* (hist.fy + sum(hist.g[i] * (bundle.ext.x1[i] - hist.y[i]) for i=1:bundle.n))
 				for (key,hist) in bundle.history
