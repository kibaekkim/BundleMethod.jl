"""
Implementation of Bundle-Trust-Region method based on
    Kim, Kibaek, Cosmin G. Petra, and Victor M. Zavala. "An asynchronous bundle-trust-region method for 
    dual decomposition of stochastic mixed-integer programming." SIAM Journal on Optimization 29.1 (2019): 318-342.

"""

using LinearAlgebra
using Printf

mutable struct TrustRegionMethod <: AbstractMethod
    model::BundleModel

    y::Array{Float64,1}  # current iterate of dimension n
    fy::Array{Float64,1} # objective values at y for N functions
    θ::Array{Float64,1}  # θ value of trust region master problem
    g::Dict{Int,SparseVector{Float64}}  # subgradients of dimension n for N functions

    iter::Int # iteration counter
    maxiter::Int # iteration limit
 
    # Algorithm-specific parameters
    linerr::Float64         # linearization error
    Δ_ub::Float64           # trust region bound upper limit
    Δ_lb::Float64           # trust region bound lower limit
    ξ::Float64              # serious step criterion
    ϵ::Float64              # convergence criterion

    x_lb::Array{Float64,1}  # original variable lower bound
    x_ub::Array{Float64,1}  # original variable upper bound
    Δ::Float64              # current trust region size
    x0::Array{Float64,1}	# current trust region center (at iteration k)
    fx0::Array{Float64,1}	# current best objective values

    statistics::Dict{Any,Any} # arbitrary collection of statistics

    null_count::Int         # ineffective search count
    start_time::Float64     # start time

    # Constructor
    function TrustRegionMethod(n::Int, N::Int, func, init::Array{Float64,1}=zeros(n))
        trm = new()

        @assert length(init) == n

        trm.y = copy(init)
        trm.fy, trm.g = func(trm.y)
        trm.θ = zeros(N)
                
        trm.iter = 0
        trm.maxiter = 1000
        
        trm.linerr = 0.0
        trm.Δ_ub = 1.0e+4
        trm.Δ_lb = 1.0e-4
        trm.ξ = 1.0e-4
        trm.ϵ = 1.0e-6

        trm.x_lb = zeros(n)
        trm.x_ub = zeros(n)
        trm.Δ = 100.0
        trm.x0 = copy(init)
        trm.fx0 = copy(trm.fy)

        trm.statistics = Dict()

        trm.null_count = 0
        trm.start_time = time()

        trm.model = BundleModel(n, N, func)
        return trm
    end
end

function store_initial_variable_bounds!(method::TrustRegionMethod)
    bundle = get_model(method)
    model = get_model(bundle)
    x = model[:x]
    for i = 1:bundle.n
<<<<<<< HEAD
        if has_lower_bound(x[i])
            method.x_lb[i] = lower_bound(x[i])
        else
            method.x_lb[i] = -Inf
        end
        if has_upper_bound(x[i])
            method.x_ub[i] = upper_bound(x[i])
        else
            method.x_ub[i] = Inf
        end
=======
        method.x_lb[i] = ifelse(has_lower_bound(x[i]), lower_bound(x[i]), -Inf)
        method.x_ub[i] = ifelse(has_upper_bound(x[i]), upper_bound(x[i]), +Inf)
>>>>>>> ad45aa22
    end
end

function build_bundle_model!(method::TrustRegionMethod)
    add_variables!(method)
    store_initial_variable_bounds!(method)
    add_objective_function!(method)
    add_constraints!(method)
end

# This returns BundleModel object.
get_model(method::TrustRegionMethod)::BundleModel = method.model

# This returns solution.
get_solution(method::TrustRegionMethod) = method.x0

# This returns objective value.
get_objective_value(method::TrustRegionMethod) = sum(method.fx0)

# This sets the termination tolerance.
function set_bundle_tolerance!(method::TrustRegionMethod, tol::Float64)
    method.ϵ = tol
end

function evaluate_functions!(method::TrustRegionMethod)
    method.fy, method.g = method.model.evaluate_f(method.y)
end

# This will specifically add trust region bounds to model
function add_constraints!(method::TrustRegionMethod)
    bundle = get_model(method)
    model = get_model(bundle)
    Δ = method.Δ
    x = model[:x]
    center = method.x0
    for i = 1:bundle.n
        set_lower_bound(x[i], max(center[i] - Δ, method.x_lb[i]))
        set_upper_bound(x[i], min(center[i] + Δ, method.x_ub[i]))
    end
end

function add_bundle_constraint!(
    method::TrustRegionMethod, y::Array{Float64,1}, fy::Float64, g::SparseVector{Float64}, θ::JuMP.VariableRef)
    bundle = get_model(method)
    model = get_model(bundle)
    x = model[:x]
    @constraint(model, fy + sum(g[i] * (x[i] - y[i]) for i = 1:bundle.n) <= θ)
end

function add_bundles!(method::TrustRegionMethod)
    y = method.y
    fy = method.fy
    g = method.g

    bundle = get_model(method)

    # compute linearization error
    method.linerr = sum(method.fx0) - sum(fy)
    for j = 1:bundle.N, i = 1:bundle.n
        method.linerr -= g[j][i] * (method.x0[i] - y[i])
    end

    # add bundles constraints to the model
    θ = bundle.model[:θ]
    for j = 1:bundle.N
        add_bundle_constraint!(method, y, fy[j], g[j], θ[j])
    end
end

function collect_model_solution!(method::TrustRegionMethod)
    bundle = get_model(method)
    model = get_model(bundle)
    if JuMP.termination_status(model) in [MOI.OPTIMAL, MOI.LOCALLY_SOLVED]
        x = model[:x]
        θ = model[:θ]
        for i = 1:bundle.n
            method.y[i] = JuMP.value(x[i])
        end
        for j = 1:bundle.N
            method.θ[j] = JuMP.value(θ[j])
        end
    else
        @error "Unexpected model solution status ($(JuMP.termination_status(model)))"
    end
end

function termination_test(method::TrustRegionMethod)::Bool
    model = get_jump_model(method)
    if JuMP.termination_status(model) ∉ [MOI.OPTIMAL, MOI.LOCALLY_SOLVED]
        return true
    end
    if sum(method.fx0) - sum(method.θ) <= method.ϵ * (1 + abs(sum(method.fx0))) && !is_trust_region_binding(method)
        println("TERMINATION: Optimal")
        return true
    end
    if method.iter >= method.maxiter
        println("TERMINATION: Maximum number of iterations reached.")
        return true
    end
    return false
end

# Update bundles and trust region constraints based on 
function update_bundles!(method::TrustRegionMethod)
    predicted_decrease_ratio = (sum(method.fx0) - sum(method.fy)) / (sum(method.fx0) - sum(method.θ))
    if predicted_decrease_ratio >=  method.ξ
        # serious step
        method.x0 = copy(method.y)
        method.fx0 = copy(method.fy)

        if is_trust_region_binding(method) && predicted_decrease_ratio >= 0.5
            update_Δ_serious_step!(method)
        end
        method.null_count = 0
    else
        # null step
        add_bundles!(method::TrustRegionMethod)

        ρ = min(1.0, method.Δ) * max(
            -predicted_decrease_ratio, 
            method.linerr / ( sum(method.fx0) - sum(method.θ) )
        )
        if ρ > 0
            method.null_count += 1
        end
        if ρ >= 3 || (method.null_count >= 3 && abs(ρ - 2) < 1)
            update_Δ_null_step!(method, ρ)
            method.null_count = 0
        end
    end
    # add new trust region bounds
    add_constraints!(method::TrustRegionMethod)    
end

# This displays iteration information.
function display_info!(method::TrustRegionMethod)
    model = get_jump_model(method)
    nrows = 0
    for tp in [MOI.LessThan{Float64}, MOI.EqualTo{Float64}, MOI.GreaterThan{Float64}]
        nrows += num_constraints(model, AffExpr, tp)
    end
    @printf("Iter %4d: ncols %d, nrows %d, Δ %e, fx0 %+e, m %+e, fy %+e, linerr %+e, time %8.1f sec.\n",
        method.iter, num_variables(model), nrows, method.Δ, sum(method.fx0), sum(method.θ), sum(method.fy), method.linerr, time() - method.start_time)
end

function update_iteration!(method::TrustRegionMethod)
    method.iter += 1
end

function is_trust_region_binding(method::TrustRegionMethod)
    is_binding = false
    bundle = get_model(method)
    model = get_model(bundle)
    x = model[:x]
    for i = 1:bundle.n
        xval = JuMP.value(x[i])
        if isapprox(xval, method.x0[i] + method.Δ) || isapprox(xval, method.x0[i] - method.Δ)
            is_binding = true
            break
        end
    end
    return is_binding
end

# The following functions are specific to trust region method
function update_Δ_serious_step!(method::TrustRegionMethod)
    method.Δ = min(method.Δ * 2, method.Δ_ub)
end

function update_Δ_null_step!(method::TrustRegionMethod, ρ = 4.0)
    method.Δ = max(method.Δ / min(4.0, ρ), method.Δ_lb)
end<|MERGE_RESOLUTION|>--- conflicted
+++ resolved
@@ -77,7 +77,6 @@
     model = get_model(bundle)
     x = model[:x]
     for i = 1:bundle.n
-<<<<<<< HEAD
         if has_lower_bound(x[i])
             method.x_lb[i] = lower_bound(x[i])
         else
@@ -88,10 +87,6 @@
         else
             method.x_ub[i] = Inf
         end
-=======
-        method.x_lb[i] = ifelse(has_lower_bound(x[i]), lower_bound(x[i]), -Inf)
-        method.x_ub[i] = ifelse(has_upper_bound(x[i]), upper_bound(x[i]), +Inf)
->>>>>>> ad45aa22
     end
 end
 
