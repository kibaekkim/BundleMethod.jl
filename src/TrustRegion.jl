--- conflicted
+++ resolved
@@ -55,16 +55,12 @@
         trm.fx0 = copy(trm.fy)
         trm.linerr = 0.0
 
-<<<<<<< HEAD
-        trm.statistics = Dict()
+        trm.statistics = Dict(
+            "total_eval_time" => 0.0)
         trm.statistics["fy_history"] = []
         trm.statistics["fx0_history"] = []
         trm.statistics["x0_history"] = Dict()
         trm.statistics["y_history"] = Dict()
-=======
-        trm.statistics = Dict(
-            "total_eval_time" => 0.0)
->>>>>>> cf981b41
 
         trm.null_count = 0
         trm.start_time = time()
@@ -236,19 +232,14 @@
     for tp in [MOI.LessThan{Float64}, MOI.EqualTo{Float64}, MOI.GreaterThan{Float64}]
         nrows += num_constraints(model, AffExpr, tp)
     end
-<<<<<<< HEAD
-    @printf("Iter %4d: ncols %d, nrows %d, Δ %e, fx0 %+e, m %+e, fy %+e, linerr %+e, time %8.1f sec.\n",
-        method.iter, num_variables(model), nrows, method.Δ, sum(method.fx0), sum(method.θ), sum(method.fy), method.linerr, time() - method.start_time)
     # record history (we can put this in another function)
     push!(method.statistics["fx0_history"], copy(method.fx0))
     push!(method.statistics["fy_history"], copy(method.fy))
     method.statistics["x0_history"][method.iter+1] = copy(method.x0)
     method.statistics["y_history"][method.iter+1] = copy(method.y)
-=======
     @printf("Iter %4d: ncols %5d, nrows %5d, Δ %e, fx0 %+e, m %+e, fy %+e, linerr %+e, master time %6.1fs, eval time %6.1fs, time %6.1fs\n",
         method.iter, num_variables(model), nrows, method.Δ, sum(method.fx0), sum(method.θ), sum(method.fy), method.linerr, 
         sum(method.model.time), method.statistics["total_eval_time"], time() - method.start_time)
->>>>>>> cf981b41
 end
 
 function update_iteration!(method::TrustRegionMethod)
