#=
	Implementation of Proximal Dual Bundle Method.

	This model is the dual of that in ProximalMethod.jl.
	A main advantage of this model may be the fact that PIPS can solve in parallel,
	particularly when bundle.splitvars = true. This case has been studied in

	Lubin et al. "On parallelizing dual decomposition in stochastic integer programming",
	Operations Research Letters 41, 2013

	Variable w can be seen as the first-stage variable in PIPS.
	There is no first-stage constraint, but there is one second-stage constraint
	for each scenario.
	The objective function has both first- and second-stage variables.
=#
type ProximalModelExt
	# Algorithm-specific parameters
	u::Float64
	u_min::Float64
	M_g::Int64
	ϵ_float::Float64	# tolerance for floating point comparison
	ϵ_s::Float64
	ϵ_v::Float64
	m_L::Float64
	m_R::Float64

	x0::Array{Float64,1}	# current best solution (at iteration k)
	x1::Array{Float64,1}	# new best solution (at iteration k+1)
	fx0::Array{Float64,1}	# current best objective values
	fx1::Array{Float64,1}	# new best objective values (at iteration k+1)
	d::Array{Float64,1}
	v::Array{Float64,1}
	sum_of_v::Float64
	i::Int64
	α::Array{Float64,1}

	function ProximalModelExt(n::Int64, N::Int64)
		ext = new()
		ext.u = 0.1
		ext.u_min = 1.0e-2
		ext.M_g = 1e+6
		ext.ϵ_float = 1.0e-8
		ext.ϵ_s = 1.0e-6
		ext.ϵ_v = Inf
		ext.m_L = 1.0e-4
		ext.m_R = 0.5
		ext.x0 = zeros(n)
		ext.x1 = zeros(n)
		ext.fx0 = zeros(N)
		ext.fx1 = zeros(N)
		ext.d = zeros(n)
		ext.v = zeros(N)
		ext.sum_of_v = 0.0
		ext.i = 0
		ext.α = zeros(N)
		return ext
	end
end

type ProximalDualModel
	n::Int64		# dimension in the solution space
	N::Int64		# number of separable functions in the objective
	m::JuMP.Model	# Bundle model
	k::Int64 		# iteration counter
	maxiter::Int64	# maximum number of iterations

	y::Array{Float64,1}		# current iterate
	fy::Array{Float64,1}	# objective values at the current iterate
	g::Array{Float64,2}		# subgradients

	splitvars::Bool	# Are variables decomposed for each function?

	# user-defined function to evaluate f
	# and return the value and its subgradients
	evaluate_f

	# History of bundles
	history::Dict{Tuple{Int64,Int64},Bundle}

	# Placeholder for extended structures
	ext

	function ProximalDualModel(n::Int64, N::Int64, func, splitvars = false) 
		bundle = new()
		bundle.n = n
		bundle.N = N
		bundle.m = JuMP.Model()
		bundle.k = 0
		bundle.maxiter = 500
		bundle.y = zeros(n)
		bundle.fy = zeros(N)
		bundle.g = zeros(0,0)
		bundle.splitvars = splitvars
		bundle.evaluate_f = func
		bundle.history = Dict{Tuple{Int64,Int64},Bundle}()

		# initialize bundle model
		initialize!(bundle)

		return bundle
	end
end

function run(bundle::ProximalDualModel)

	add_initial_bundles!(bundle)
	bundle.k += 1

	while true
		status = solve_bundle_model(bundle)
		if status != :Optimal
			println("TERMINATION: Invalid status from bundle model.")
			break
		end
		display_info!(bundle)
		if termination_test(bundle)
			break
		end
		evaluate_functions!(bundle)
		manage_bundles!(bundle)
		update_iteration!(bundle)
	end
end

function initialize!(bundle::ProximalDualModel)
	# Attach the extended structure
	bundle.ext = ProximalModelExt(bundle.n, bundle.N)

	# create the empty model (due to no column)
	if bundle.splitvars
		numw = Int(bundle.n / bundle.N)
		@variable(bundle.m, w[i=1:numw])
	end
	# The objective will be set later in add_initial_bundles!.
	@NLobjective(bundle.m, Min, 0)
	for j = 1:bundle.N
		if j ∈ getLocalChildrenIds(bundle.m)
			cmodel = getchildren(bundle.m)[j]
			@constraint(cmodel, cons, 0 == 1)
		end
	end
	bundle.m.ext[:scaling_factor] = 1.0
end

function add_initial_bundles!(bundle::ProximalDualModel)
	# initial point evaluation
	bundle.fy, bundle.g = bundle.evaluate_f(bundle.y)
	bundle.ext.fx0 = copy(bundle.fy)

	# add bundles
	for j = 1:bundle.N
<<<<<<< HEAD
		if j ∈ getLocalChildrenIds(bundle.m)
			add_var(bundle, bundle.g[j,:], bundle.fy[j], bundle.y, j)
		end
=======
		add_var(bundle, vec(bundle.g[j,:]), bundle.fy[j], bundle.y, j)
>>>>>>> 67569639
	end

	# update objective function
	bundle.ext.x1 = copy(bundle.ext.x0)
	update_objective!(bundle)
end

function build_model!(bundle::ProximalDualModel)
	# print(bundle.m)
	bundle.m = StructuredModel(num_scenarios=bundle.N)
	if bundle.splitvars
		numw = Int(bundle.n / bundle.N)
		@variable(bundle.m, w[i=1:numw])
	end
	@NLobjective(bundle.m, Min, 0)
	for j = 1:bundle.N
		if j ∈ getLocalChildrenIds(bundle.m)
			cmodel = StructuredModel(parent=bundle.m,id=j)
			@constraint(cmodel, cons, 0 == 1)
			for i = 0:bundle.k-1
				if haskey(bundle.history, (j,i))
					cons = getindex(cmodel, :cons)
					var = @variable(cmodel,
						z >= 0,
						objective = 0.0, # This will be updated later.
						inconstraints = [cons],
						coefficients = [1.0],
						basename = "z[$j,$i]")
					
					bundle.history[j,i].ref = var
				end
			end
		end
	end
	update_objective!(bundle)
	JuMP.setsolver(bundle.m, bundle.solver)
	# print(bundle.m)
end

function solve_bundle_model(bundle::ProximalDualModel)
	# Initialize variables
	if bundle.splitvars
		w = getvariable(bundle.m, :w)
		numw = length(w)
		for i=1:numw
			setvalue(w[i], 0.0)
		end
	end
	
	numz=zeros(bundle.N)
	recv=zeros(bundle.N)
	for j in 1:bundle.N
		numz[j] = 0
		for k in 0:bundle.k
			if haskey(bundle.history, (j,k))
				numz[j] += 1
			end
		end
	end
	MPI.Allreduce!(numz, recv, bundle.N, MPI.SUM, MPI.COMM_WORLD)
	for j in 1:bundle.N
		for k in 0:bundle.k
			if haskey(bundle.history, (j,k))
				setvalue(bundle.history[j,k].ref, 1.0/recv[j])
			end
		end
	end

	# print(bundle.m)
	# solve the bundle model
	status = solve(bundle.m;solver="PipsNlp", with_prof=false)
	# status = solve(bundle.m)
	# @show JuMP.getobjectivevalue(bundle.m)
	if status == :Solve_Succeeded
		status = :Optimal
	end
	if status == :Optimal
<<<<<<< HEAD
=======
		# variable/constraint references
		cons = getconstraint(bundle.m, :cons)
>>>>>>> 67569639

		# get solutions
		if bundle.splitvars
			nprocs = MPI.Comm_size(MPI.COMM_WORLD)
			id = MPI.Comm_rank(MPI.COMM_WORLD)
			npart = Int(bundle.n/nprocs)
			recvy = zeros(bundle.n/nprocs)
			k = 1
			for i in 1:numw
				for j in 1:bundle.N
					jj = (j - 1) * numw + i
<<<<<<< HEAD
					if j ∈ getLocalChildrenIds(bundle.m)
						bundle.y[jj] = bundle.ext.x0[jj] + (
						getvalue(w[i])
						- sum(getvalue(bundle.history[j,k].ref) * bundle.history[j,k].g[jj]
						for k in 0:bundle.k if haskey(bundle.history,(j,k)))
							) / bundle.ext.u
						bundle.ext.d[jj] = bundle.y[jj] - bundle.ext.x0[jj]
						recvy[jj-id*npart] = bundle.y[jj]
						k += 1
					end
=======
					bundle.y[jj] = bundle.ext.x0[jj]
					tmp = 0.0
					for k in 0:bundle.k
						if haskey(bundle.history,(j,k))
							tmp -= getvalue(bundle.history[j,k].ref) * bundle.history[j,k].g[jj]
						end
					end
					tmp += getvalue(w[i])
					tmp /= bundle.ext.u
					bundle.y[jj] += tmp
					
					# bundle.y[jj] = bundle.ext.x0[jj] + (
					# 	getvalue(w[i])
					# 	- sum(getvalue(bundle.history[j,k].ref) * bundle.history[j,k].g[jj]
					# 		for k in 0:bundle.k if haskey(bundle.history,(j,k)))
					# 	) / bundle.ext.u
					# bundle.ext.d[jj] = bundle.y[jj] - bundle.ext.x0[jj]
>>>>>>> 67569639
				end
			end
			# TODO: This case is necessary because Julia MPI messes the buffer up
			# with one process
			if nprocs > 1
				bundle.y = MPI.Allgather(recvy, MPI.COMM_WORLD)
			end
		else
			for i=1:bundle.n
				# bundle.y[i] = (
				# 	bundle.ext.x0[i]
				# 	- sum(getvalue(hist.ref) * hist.g[i] for hist in values(bundle.history)) / bundle.ext.u
				# )
				bundle.ext.d[i] = bundle.y[i] - bundle.ext.x0[i]
			end
		end

		# Numerical error may occur (particularly with Ipopt).
		numerical_error = sum(bundle.y) / bundle.n
		bundle.y .-= numerical_error
		bundle.ext.d .-= numerical_error
		@assert(isapprox(sum(bundle.y), 0.0, atol = 1.0e-10))

		for j=1:bundle.N
			if j ∈ getLocalChildrenIds(bundle.m)
				# variable/constraint references
				cmodel = getchildren(bundle.m)[j]
				cons = getindex(cmodel, :cons)
				
				# We can recover θ from the dual variable value.
				# Don't forget the scaling.
				θ = bundle.m.ext[:scaling_factor] * -getdual(cons)
				bundle.ext.v[j] = θ - bundle.ext.fx0[j]
			end
		end
		bundle.ext.sum_of_v = sum(bundle.ext.v)
		bundle.ext.sum_of_v = MPI.Allreduce(bundle.ext.sum_of_v, MPI.SUM, MPI.COMM_WORLD)
	end

	return status
end

function manage_bundles!(bundle::ProximalDualModel)
	# add variable
	for j = 1:bundle.N
<<<<<<< HEAD
		if j ∈ getLocalChildrenIds(bundle.m)
			gd = bundle.g[j,:]' * bundle.ext.d
			bundle.ext.α[j] = bundle.ext.fx0[j] - (bundle.fy[j] - gd)
			if -bundle.ext.α[j] + gd > bundle.ext.v[j] + bundle.ext.ϵ_float
				add_var(bundle, bundle.g[j,:], bundle.fy[j], bundle.y, j)
			end
=======
		gd = (vec(bundle.g[j,:])' * bundle.ext.d)[1]
		bundle.ext.α[j] = bundle.ext.fx0[j] - (bundle.fy[j] - gd)
		if -bundle.ext.α[j] + gd > bundle.ext.v[j] + bundle.ext.ϵ_float
			add_var(bundle, vec(bundle.g[j,:]), bundle.fy[j], bundle.y, j)
>>>>>>> 67569639
		end
	end
end

function update_iteration!(bundle::ProximalDualModel)
	# update u
	updated = update_weight(bundle)

	# Always update the objective function
	update_objective!(bundle)

	bundle.k += 1
	bundle.ext.x0 = copy(bundle.ext.x1)
	bundle.ext.fx0 = copy(bundle.ext.fx1)
end

function update_objective!(bundle::ProximalDualModel)
	# Need to scale the problem, as the gradients g can be large.
	bundle.m.ext[:scaling_factor] = 0.0
	for h in values(bundle.history)
		bundle.m.ext[:scaling_factor] += sqrt((sum(h.g.^2)))
	end
	bundle.m.ext[:scaling_factor] = MPI.Allreduce(bundle.m.ext[:scaling_factor], MPI.SUM, MPI.COMM_WORLD)

	if bundle.splitvars
		# variable references
		w = getvariable(bundle.m, :w)
		numw = length(w)

		# update objective function
		@NLobjective(bundle.m, Min,
<<<<<<< HEAD
		    bundle.N * 0.5 / bundle.ext.u / bundle.m.ext[:scaling_factor] * sum(w[i]^2 for i in 1:numw)) 
		for j in getLocalChildrenIds(bundle.m)
			cmodel = getchildren(bundle.m)[j]
			@NLobjective(cmodel, Min,
				-1. / bundle.m.ext[:scaling_factor] * sum(hist.ref
					* (hist.fy + sum(hist.g[i] * (bundle.ext.x1[i] - hist.y[i]) for i=1:bundle.n))
					for (key,hist) in bundle.history if key[1] == j
				)   + 
				0.5 / bundle.ext.u / bundle.m.ext[:scaling_factor]
					* -2.0 * (sum(w[i] * (sum(bundle.history[j,k].ref * bundle.history[j,k].g[(j-1)*numw + i] for k in 0:bundle.k if haskey(bundle.history,(j,k)))) for i in 1:numw))
					+
				0.5 / bundle.ext.u / bundle.m.ext[:scaling_factor]
					* sum(sum(bundle.history[j,k].ref * bundle.history[j,k].g[(j-1)*numw + i] for k in 0:bundle.k if haskey(bundle.history,(j,k)))^2 for i in 1:numw)
			)
		end
=======
			-1. / bundle.m.ext[:scaling_factor] * sum{hist.ref
				* (hist.fy + sum{hist.g[i] * (bundle.ext.x1[i] - hist.y[i]), i=1:bundle.n}),
				(key,hist) in bundle.history
			}
			+ 0.5 / bundle.ext.u / bundle.m.ext[:scaling_factor]
				* sum{
					(w[i] - sum{bundle.history[j,k].ref * bundle.history[j,k].g[(j-1)*numw + i], k=0:bundle.k;haskey(bundle.history,(j,k)) })^2,
					i=1:numw, j=1:bundle.N
				}
		)
>>>>>>> 67569639
	else
		# update objective function
		@objective(bundle.m, Min,
			-1. / bundle.m.ext[:scaling_factor] * sum{hist.ref
				* (hist.fy + sum{hist.g[i] * (bundle.ext.x1[i] - hist.y[i]), i=1:bundle.n}),
				(key,hist) in bundle.history
			}
			+ 0.5 / bundle.ext.u / bundle.m.ext[:scaling_factor]
				# * sum(
				# 	sum(bundle.history[j,k].ref * bundle.history[j,k].g[i] for k in 0:bundle.k if haskey(bundle.history,(j,k)))^2
				# 	for i in 1:bundle.n for j in 1:bundle.N
				# )
		)
	end
end

function add_var(bundle::ProximalDualModel, g::Array{Float64,1}, fy::Float64, y::Array{Float64,1}, j::Int64; store_vars = true)
	# Add new variable
<<<<<<< HEAD
	cmodel = getchildren(bundle.m)[j]
	cons = getindex(cmodel, :cons)
		
	var = @variable(cmodel,
=======
	cons = getconstraint(bundle.m, :cons)
	var = @variable(bundle.m,
>>>>>>> 67569639
		z >= 0,
		objective = 0.0, # This will be updated later.
		inconstraints = [cons],
		coefficients = [1.0],
		basename = "z[$j,$(bundle.k)]")

	# Keep bundle history
	bundle.history[j,bundle.k] = Bundle(var, deepcopy(y), fy, g)
end

function termination_test(bundle::ProximalDualModel)
	if bundle.ext.sum_of_v >= -bundle.ext.ϵ_s
		println("TERMINATION: Optimal: v = ", bundle.ext.sum_of_v)
		return true
	end
	if bundle.k >= bundle.maxiter
		println("TERMINATION: Maximum number of iterations reached.")
		return true
	end
	return false
end

function evaluate_functions!(bundle::ProximalDualModel)
	# evaluation function f
	bundle.fy, bundle.g = bundle.evaluate_f(bundle.y)

	# descent test
	descent_test(bundle)
end

function display_info!(bundle::ProximalDualModel)
	@printf("Iter %d: ncols %d, nrows %d, fx0 %e, fx1 %e, fy %e, v %e, u %e, i %d\n",
		bundle.k, bundle.m.numCols, length(bundle.m.linconstr), sum(bundle.ext.fx0), sum(bundle.ext.fx1), sum(bundle.fy), bundle.ext.sum_of_v, bundle.ext.u, bundle.ext.i)
end

function getsolution(bundle::ProximalDualModel)
	return bundle.ext.x0
end

function getobjectivevalue(bundle::ProximalDualModel)
	return sum(bundle.ext.fx0)
end

function descent_test(bundle::ProximalDualModel)
	if sum(bundle.fy) <= sum(bundle.ext.fx0) + bundle.ext.m_L * bundle.ext.sum_of_v
		bundle.ext.x1 = copy(bundle.y)
		bundle.ext.fx1 = copy(bundle.fy)
	else
		bundle.ext.x1 = copy(bundle.ext.x0)
		bundle.ext.fx1 = copy(bundle.ext.fx0)
	end
end

function update_weight(bundle::ProximalDualModel)
	fysum = sum(bundle.fy)
	fx0sum = sum(bundle.ext.fx0)
	updated = false

	# update weight u
	u = bundle.ext.u
	if fysum <= fx0sum + bundle.ext.m_L * bundle.ext.sum_of_v
		if bundle.ext.i > 0 && fysum <= fx0sum + bundle.ext.m_R * bundle.ext.sum_of_v
			u = 2 * bundle.ext.u * (1 - (fysum - fx0sum) / bundle.ext.sum_of_v)
		elseif bundle.ext.i > 3
			u = bundle.ext.u / 2
		end
		# @show (u, bundle.u/10, bundle.u_min)
		newu = max(u, bundle.ext.u/10, bundle.ext.u_min)
		bundle.ext.ϵ_v = max(bundle.ext.ϵ_v, -2*bundle.ext.sum_of_v)
		bundle.ext.i = max(bundle.ext.i+1,1)
		if newu != bundle.ext.u
			bundle.ext.i = 1
		end
		updated = true
	else
		p = Compat.norm(-bundle.ext.u .* bundle.ext.d, 1)
		α_tilde = -p^2 / bundle.ext.u - bundle.ext.sum_of_v

		bundle.ext.ϵ_v = min(bundle.ext.ϵ_v, p + α_tilde)
		if sum(bundle.ext.α) > max(bundle.ext.ϵ_v, -10*bundle.ext.sum_of_v) && bundle.ext.i < -3
			u = 2 * bundle.ext.u * (1 - (fysum - fx0sum) / bundle.ext.sum_of_v)
		end
		newu = min(u, 10*bundle.ext.u)
		bundle.ext.i = min(bundle.ext.i-1,-1)
		if newu != bundle.ext.u
			bundle.ext.i = -1
		end
	end
	# newu = 1.0e-6
	if newu != bundle.ext.u
		bundle.ext.u = newu
		updated = true
	end

	return updated
end<|MERGE_RESOLUTION|>--- conflicted
+++ resolved
@@ -76,6 +76,8 @@
 
 	# History of bundles
 	history::Dict{Tuple{Int64,Int64},Bundle}
+	
+	solver
 
 	# Placeholder for extended structures
 	ext
@@ -84,7 +86,8 @@
 		bundle = new()
 		bundle.n = n
 		bundle.N = N
-		bundle.m = JuMP.Model()
+		# bundle.m = JuMP.Model()
+		bundle.m = StructuredModel(num_scenarios=N)
 		bundle.k = 0
 		bundle.maxiter = 500
 		bundle.y = zeros(n)
@@ -95,6 +98,9 @@
 		bundle.history = Dict{Tuple{Int64,Int64},Bundle}()
 
 		# initialize bundle model
+                for j = 1:bundle.N
+			cmodel = StructuredModel(parent=bundle.m,id=j)
+		end
 		initialize!(bundle)
 
 		return bundle
@@ -107,6 +113,7 @@
 	bundle.k += 1
 
 	while true
+                build_model!(bundle)
 		status = solve_bundle_model(bundle)
 		if status != :Optimal
 			println("TERMINATION: Invalid status from bundle model.")
@@ -120,6 +127,8 @@
 		manage_bundles!(bundle)
 		update_iteration!(bundle)
 	end
+	# TODO This is not where it should be
+	MPI.Finalize()
 end
 
 function initialize!(bundle::ProximalDualModel)
@@ -149,13 +158,9 @@
 
 	# add bundles
 	for j = 1:bundle.N
-<<<<<<< HEAD
 		if j ∈ getLocalChildrenIds(bundle.m)
-			add_var(bundle, bundle.g[j,:], bundle.fy[j], bundle.y, j)
-		end
-=======
-		add_var(bundle, vec(bundle.g[j,:]), bundle.fy[j], bundle.y, j)
->>>>>>> 67569639
+			add_var(bundle, vec(bundle.g[j,:]), bundle.fy[j], bundle.y, j)
+		end
 	end
 
 	# update objective function
@@ -177,7 +182,7 @@
 			@constraint(cmodel, cons, 0 == 1)
 			for i = 0:bundle.k-1
 				if haskey(bundle.history, (j,i))
-					cons = getindex(cmodel, :cons)
+					cons = getconstraint(cmodel, :cons)
 					var = @variable(cmodel,
 						z >= 0,
 						objective = 0.0, # This will be updated later.
@@ -226,59 +231,45 @@
 
 	# print(bundle.m)
 	# solve the bundle model
-	status = solve(bundle.m;solver="PipsNlp", with_prof=false)
+	status = solve(bundle.m;solver="Ipopt", with_prof=false)
 	# status = solve(bundle.m)
 	# @show JuMP.getobjectivevalue(bundle.m)
 	if status == :Solve_Succeeded
 		status = :Optimal
 	end
 	if status == :Optimal
-<<<<<<< HEAD
-=======
-		# variable/constraint references
-		cons = getconstraint(bundle.m, :cons)
->>>>>>> 67569639
 
 		# get solutions
 		if bundle.splitvars
 			nprocs = MPI.Comm_size(MPI.COMM_WORLD)
 			id = MPI.Comm_rank(MPI.COMM_WORLD)
 			npart = Int(bundle.n/nprocs)
-			recvy = zeros(bundle.n/nprocs)
+			recvy = zeros(Int(bundle.n/nprocs))
 			k = 1
 			for i in 1:numw
 				for j in 1:bundle.N
 					jj = (j - 1) * numw + i
-<<<<<<< HEAD
 					if j ∈ getLocalChildrenIds(bundle.m)
-						bundle.y[jj] = bundle.ext.x0[jj] + (
-						getvalue(w[i])
-						- sum(getvalue(bundle.history[j,k].ref) * bundle.history[j,k].g[jj]
-						for k in 0:bundle.k if haskey(bundle.history,(j,k)))
-							) / bundle.ext.u
-						bundle.ext.d[jj] = bundle.y[jj] - bundle.ext.x0[jj]
-						recvy[jj-id*npart] = bundle.y[jj]
-						k += 1
+						bundle.y[jj] = bundle.ext.x0[jj]
+						tmp = 0.0
+						for k in 0:bundle.k
+							if haskey(bundle.history,(j,k))
+								tmp -= getvalue(bundle.history[j,k].ref) * bundle.history[j,k].g[jj]
+							end
+						end
+						tmp += getvalue(w[i])
+						tmp /= bundle.ext.u
+						bundle.y[jj] += tmp
+						
+						# bundle.y[jj] = bundle.ext.x0[jj] + (
+						# getvalue(w[i])
+						# - sum(getvalue(bundle.history[j,k].ref) * bundle.history[j,k].g[jj]
+						# for k in 0:bundle.k if haskey(bundle.history,(j,k)))
+						# 	) / bundle.ext.u
+						# bundle.ext.d[jj] = bundle.y[jj] - bundle.ext.x0[jj]
+						# recvy[jj-id*npart] = bundle.y[jj]
+						# k += 1
 					end
-=======
-					bundle.y[jj] = bundle.ext.x0[jj]
-					tmp = 0.0
-					for k in 0:bundle.k
-						if haskey(bundle.history,(j,k))
-							tmp -= getvalue(bundle.history[j,k].ref) * bundle.history[j,k].g[jj]
-						end
-					end
-					tmp += getvalue(w[i])
-					tmp /= bundle.ext.u
-					bundle.y[jj] += tmp
-					
-					# bundle.y[jj] = bundle.ext.x0[jj] + (
-					# 	getvalue(w[i])
-					# 	- sum(getvalue(bundle.history[j,k].ref) * bundle.history[j,k].g[jj]
-					# 		for k in 0:bundle.k if haskey(bundle.history,(j,k)))
-					# 	) / bundle.ext.u
-					# bundle.ext.d[jj] = bundle.y[jj] - bundle.ext.x0[jj]
->>>>>>> 67569639
 				end
 			end
 			# TODO: This case is necessary because Julia MPI messes the buffer up
@@ -306,7 +297,7 @@
 			if j ∈ getLocalChildrenIds(bundle.m)
 				# variable/constraint references
 				cmodel = getchildren(bundle.m)[j]
-				cons = getindex(cmodel, :cons)
+				cons = getconstraint(cmodel, :cons)
 				
 				# We can recover θ from the dual variable value.
 				# Don't forget the scaling.
@@ -324,19 +315,12 @@
 function manage_bundles!(bundle::ProximalDualModel)
 	# add variable
 	for j = 1:bundle.N
-<<<<<<< HEAD
 		if j ∈ getLocalChildrenIds(bundle.m)
-			gd = bundle.g[j,:]' * bundle.ext.d
+			gd = (vec(bundle.g[j,:])' * bundle.ext.d)[1]
 			bundle.ext.α[j] = bundle.ext.fx0[j] - (bundle.fy[j] - gd)
 			if -bundle.ext.α[j] + gd > bundle.ext.v[j] + bundle.ext.ϵ_float
-				add_var(bundle, bundle.g[j,:], bundle.fy[j], bundle.y, j)
-			end
-=======
-		gd = (vec(bundle.g[j,:])' * bundle.ext.d)[1]
-		bundle.ext.α[j] = bundle.ext.fx0[j] - (bundle.fy[j] - gd)
-		if -bundle.ext.α[j] + gd > bundle.ext.v[j] + bundle.ext.ϵ_float
-			add_var(bundle, vec(bundle.g[j,:]), bundle.fy[j], bundle.y, j)
->>>>>>> 67569639
+				add_var(bundle, vec(bundle.g[j,:]), bundle.fy[j], bundle.y, j)
+			end
 		end
 	end
 end
@@ -368,61 +352,43 @@
 
 		# update objective function
 		@NLobjective(bundle.m, Min,
-<<<<<<< HEAD
-		    bundle.N * 0.5 / bundle.ext.u / bundle.m.ext[:scaling_factor] * sum(w[i]^2 for i in 1:numw)) 
+		    bundle.N * 0.5 / bundle.ext.u / bundle.m.ext[:scaling_factor] * sum{w[i]^2, i in 1:numw}) 
 		for j in getLocalChildrenIds(bundle.m)
 			cmodel = getchildren(bundle.m)[j]
 			@NLobjective(cmodel, Min,
-				-1. / bundle.m.ext[:scaling_factor] * sum(hist.ref
-					* (hist.fy + sum(hist.g[i] * (bundle.ext.x1[i] - hist.y[i]) for i=1:bundle.n))
-					for (key,hist) in bundle.history if key[1] == j
-				)   + 
+				-1. / bundle.m.ext[:scaling_factor] * sum{hist.ref
+					* (hist.fy + sum{hist.g[i] * (bundle.ext.x1[i] - hist.y[i]), i=1:bundle.n}),
+					(key,hist) in bundle.history; key[1] == j
+				}   + 
 				0.5 / bundle.ext.u / bundle.m.ext[:scaling_factor]
-					* -2.0 * (sum(w[i] * (sum(bundle.history[j,k].ref * bundle.history[j,k].g[(j-1)*numw + i] for k in 0:bundle.k if haskey(bundle.history,(j,k)))) for i in 1:numw))
+					* -2.0 * (sum{w[i] * (sum{bundle.history[j,k].ref * bundle.history[j,k].g[(j-1)*numw + i], k in 0:bundle.k; haskey(bundle.history,(j,k))}), i in 1:numw})
 					+
 				0.5 / bundle.ext.u / bundle.m.ext[:scaling_factor]
-					* sum(sum(bundle.history[j,k].ref * bundle.history[j,k].g[(j-1)*numw + i] for k in 0:bundle.k if haskey(bundle.history,(j,k)))^2 for i in 1:numw)
+					* sum{sum{bundle.history[j,k].ref * bundle.history[j,k].g[(j-1)*numw + i], k in 0:bundle.k; haskey(bundle.history,(j,k))}^2, i in 1:numw}
 			)
 		end
-=======
+	else
+		# update objective function
+		@NLobjective(bundle.m, Min,
 			-1. / bundle.m.ext[:scaling_factor] * sum{hist.ref
 				* (hist.fy + sum{hist.g[i] * (bundle.ext.x1[i] - hist.y[i]), i=1:bundle.n}),
 				(key,hist) in bundle.history
 			}
 			+ 0.5 / bundle.ext.u / bundle.m.ext[:scaling_factor]
 				* sum{
-					(w[i] - sum{bundle.history[j,k].ref * bundle.history[j,k].g[(j-1)*numw + i], k=0:bundle.k;haskey(bundle.history,(j,k)) })^2,
-					i=1:numw, j=1:bundle.N
+					sum{bundle.history[j,k].ref * bundle.history[j,k].g[i], k in 0:bundle.k; haskey(bundle.history,(j,k))}^2,
+					i in 1:bundle.n, j in 1:bundle.N
 				}
 		)
->>>>>>> 67569639
-	else
-		# update objective function
-		@objective(bundle.m, Min,
-			-1. / bundle.m.ext[:scaling_factor] * sum{hist.ref
-				* (hist.fy + sum{hist.g[i] * (bundle.ext.x1[i] - hist.y[i]), i=1:bundle.n}),
-				(key,hist) in bundle.history
-			}
-			+ 0.5 / bundle.ext.u / bundle.m.ext[:scaling_factor]
-				# * sum(
-				# 	sum(bundle.history[j,k].ref * bundle.history[j,k].g[i] for k in 0:bundle.k if haskey(bundle.history,(j,k)))^2
-				# 	for i in 1:bundle.n for j in 1:bundle.N
-				# )
-		)
 	end
 end
 
 function add_var(bundle::ProximalDualModel, g::Array{Float64,1}, fy::Float64, y::Array{Float64,1}, j::Int64; store_vars = true)
 	# Add new variable
-<<<<<<< HEAD
 	cmodel = getchildren(bundle.m)[j]
-	cons = getindex(cmodel, :cons)
+	cons = getconstraint(cmodel, :cons)
 		
 	var = @variable(cmodel,
-=======
-	cons = getconstraint(bundle.m, :cons)
-	var = @variable(bundle.m,
->>>>>>> 67569639
 		z >= 0,
 		objective = 0.0, # This will be updated later.
 		inconstraints = [cons],
